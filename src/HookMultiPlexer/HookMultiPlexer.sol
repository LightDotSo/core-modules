--- conflicted
+++ resolved
@@ -245,7 +245,6 @@
         if (!isInitialized(msg.sender)) revert NotInitialized(msg.sender);
 
         // cache the storage config
-<<<<<<< HEAD
         Config storage $config = $getConfig({ account: msg.sender });
         SignatureHooks storage $sigHooks = $config.sigHooks[hookType];
 
@@ -253,32 +252,7 @@
         $sigHooks.sigHooks[sig].popAddress(hook);
         if (length == 1) {
             $sigHooks.allSigs.popBytes4(sig);
-=======
-        Config storage $config = $getConfig(account);
-
-        if (hookType == HookType.SIG) {
-            // get the length of the hooks for the same sig
-            uint256 sigsHooksLength = $config.sigHooks[sig].length;
-            // delete the hook
-            $config.sigHooks[sig].popAddress(hook);
-
-            // if there is only one hook for the sig, remove the sig
-            if (sigsHooksLength == 1) {
-                $config.sigs.popBytes4(sig);
-            }
-        } else if (hookType == HookType.TARGET_SIG) {
-            // get the length of the hooks for the same sig
-            uint256 targetSigsHooksLength = $config.targetSigHooks[sig].length;
-            // delete the hook
-            $config.targetSigHooks[sig].popAddress(hook);
-
-            // if there is only one hook for the sig, remove the sig
-            if (targetSigsHooksLength == 1) {
-                $config.targetSigs.popBytes4(sig);
-            }
-        } else {
-            revert UnsupportedHookType();
->>>>>>> 44f37c3f
+
         }
         emit SigHookRemoved(msg.sender, hook, hookType, sig);
     }
